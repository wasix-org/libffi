--- conflicted
+++ resolved
@@ -1,8 +1,7 @@
-<<<<<<< HEAD
 2014-02-09  Heiher  <r@hev.cc>
 
 	* src/mips/n32.S: Fix call floating point va function.
-=======
+
 2014-01-21  Zachary Waldowski  <zach@waldowski.me>
 
 	* src/aarch64/ffi.c: Fix missing semicolons on assertions under
@@ -35,8 +34,7 @@
 2013-12-02  Daniel Rodríguez Troitiño  <drodrigueztroitino@yahoo.es>
 
 	* generate-darwin-source-and-headers.py: Clean up, modernize,
-    merged version of previous scripts.
->>>>>>> b4df9cf9
+	merged version of previous scripts.
 
 2013-11-21  Anthony Green  <green@moxielogic.com>
 
