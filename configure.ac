--- conflicted
+++ resolved
@@ -321,7 +321,6 @@
     fi
 fi
 
-<<<<<<< HEAD
 if test x$TARGET = xX86_WIN64; then
     LT_SYS_SYMBOL_USCORE
     if test "x$sys_symbol_underscore" = xyes; then
@@ -329,9 +328,8 @@
     fi
 fi
 
-=======
+
 FFI_EXEC_TRAMPOLINE_TABLE=0
->>>>>>> f6ab3edc
 case "$target" in
      *arm*-apple-darwin*)
        FFI_EXEC_TRAMPOLINE_TABLE=1
