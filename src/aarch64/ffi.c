--- conflicted
+++ resolved
@@ -708,40 +708,7 @@
 void
 ffi_call (ffi_cif *cif, void (*fn) (void), void *rvalue, void **avalue)
 {
-<<<<<<< HEAD
-  /* Round the stack up to a multiple of the stack alignment requirement. */
-  cif->bytes =
-    (cif->bytes + (AARCH64_STACK_ALIGN - 1)) & ~ (AARCH64_STACK_ALIGN - 1);
-
-  /* Initialize our flags. We are interested if this CIF will touch a
-     vector register, if so we will enable context save and load to
-     those registers, otherwise not. This is intended to be friendly
-     to lazy float context switching in the kernel.  */
-  cif->aarch64_flags = 0;
-
-  if (is_v_register_candidate (cif->rtype))
-    {
-      cif->aarch64_flags |= AARCH64_FFI_WITH_V;
-    }
-  else
-    {
-      int i;
-      for (i = 0; i < cif->nargs; i++)
-        if (is_v_register_candidate (cif->arg_types[i]))
-          {
-            cif->aarch64_flags |= AARCH64_FFI_WITH_V;
-            break;
-          }
-    }
-
-#if defined (__APPLE__)
-  cif->aarch64_nfixedargs = 0;
-#endif
-
-  return FFI_OK;
-=======
   ffi_call_int (cif, fn, rvalue, avalue, NULL);
->>>>>>> 0e303c06
 }
 
 #ifdef FFI_GO_CLOSURES
